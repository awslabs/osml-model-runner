stages:
  - build
<<<<<<< HEAD
  - security_scans
  - test 
  - publish 
  - transfer 
=======
>>>>>>> 9d9d5366

include:
  - project: 'maven-integration/public/cicd-examples'
    ref: main
    file: '.gitlab-ci.yml'

variables:
  MODEL_NAME: "aip-mr-runner"
<<<<<<< HEAD
  MODEL_TAG: "mainline"

create_runner:
  stage: build
  tags:
    - dind
  before_script:
    # Login to iron bank per instructions here: https://discourse.gs.mil/t/how-do-i-use-platform-one-iron-bank-hosted-images-at-nga/5187/2
    - docker login -u ${REGISTERY1_USERNAME} -p ${REGISTERY1_PASSWORD} registry1.dso.mil 
    - docker login -u ${CI_REGISTRY_USER} -p ${CI_REGISTRY_PASSWORD} ${CI_REGISTRY}
  script:
    - mkdir -p certs/ && cp /certs/tls-ca-bundle.pem certs/tls-ca-bundle.pem
    - | 
      docker build --target cert-base \
                    -f docker/Dockerfile.mr_container \
                    -t ${CI_REGISTRY_IMAGE}/cert-base:${CI_COMMIT_REF_SLUG} .
    - docker push ${CI_REGISTRY_IMAGE}/cert-base:${CI_COMMIT_REF_SLUG}
    - |
      docker build --target runner \
                    -f docker/Dockerfile.mr_container \
                    --build-arg PIP_INSTALL_LOCATION=$PIP_INSTALL_LOCATION \
                    --build-arg BUILD_CERT=$BUILD_CERT \
                    --build-arg BASE_CONTAINER=${CI_REGISTRY_IMAGE}/cert-base:${CI_COMMIT_REF_SLUG} \
                    --build-arg CI=${CI} \
                    --build-arg NEXUS_AUTH=${NEXUS3_USER}:${NEXUS3_PASSWORD} \
                    -t ${CI_REGISTRY_IMAGE}/aip-mr-runner:${CI_COMMIT_REF_SLUG} .
    - docker push ${CI_REGISTRY_IMAGE}/aip-mr-runner:${CI_COMMIT_REF_SLUG}


# TODO: Stage should be added back in when we figure out how we can use
#  it to accelerate builds on downstream stages, currently stages always do a full rebuild 
# create_gdal_base:
#   # This stage exists for posterity and so we can audit our gdal base build easily, 
#   #   allowing devs to quickly pull a complex changed gdal for debugging
#   stage: build
#   tags:
#     - dind
#   before_script:
#     # Login to iron bank per instructions here: https://discourse.gs.mil/t/how-do-i-use-platform-one-iron-bank-hosted-images-at-nga/5187/2
#     - docker login -u ${REGISTERY1_USERNAME} -p ${REGISTERY1_PASSWORD} registry1.dso.mil 
#     - docker login -u ${CI_REGISTRY_USER} -p ${CI_REGISTRY_PASSWORD} ${CI_REGISTRY}
#   script:
#     - mkdir -p certs/ && cp /certs/tls-ca-bundle.pem certs/tls-ca-bundle.pem
#     - | 
#       docker build --target gdal-base \
#                     -f docker/Dockerfile.mr_container \
#                     -t ${CI_REGISTRY_IMAGE}/gdal-base:${CI_COMMIT_REF_SLUG} .
#     - docker push ${CI_REGISTRY_IMAGE}/gdal-base:${CI_COMMIT_REF_SLUG}


fortify_build:
  stage: security_scans
  image: gitlab-registry.gs.mil/chargeback/docker/fortify-sca-py38:latest
  tags:
    - standard
  variables: 
    CLASSPATH: "/usr/share/java/*.jar"
    JOB_NAME: "python_scan"
    APP_NAME: 'AIP-Model-Runner'    
    HP_FORTIFY_SCAN_FILE_NAME: "fortifyResults-${CI_COMMIT_SHA}.fpr"
    HP_FORTIFY_REPORT_FILE_NAME: "fortifyResults-${CI_COMMIT_SHA}.pdf"
    SECURITY_SCANS_FOLDER: 'security-scans'
    WORKSPACE: "."
  script:
    - /opt/Fortify/bin/sourceanalyzer -64 -verbose -Xms2G -Xmx10G -b ${JOB_NAME} -clean
    - mkdir $WORKSPACE/${SECURITY_SCANS_FOLDER}
    #- pip3 install -r ./requirements.txt --user
    - /opt/Fortify/bin/sourceanalyzer -64 -verbose -Xms2G -Xmx10G -b ${JOB_NAME} "src/**/*.py"  -python-version 3 -python-path `python3 -c "import sys;sys.path.append(r'~/.local/');print(':'.join(sys.path))"` -Dcom.fortify.sca.follow.imports=false        
    - /opt/Fortify/bin/sourceanalyzer -64 -verbose -Xms2G -Xmx10G -b ${JOB_NAME} -show-files
    - /opt/Fortify/bin/sourceanalyzer -64 -verbose -Xms2G -Xmx10G -b ${JOB_NAME} -scan -f "$WORKSPACE/${SECURITY_SCANS_FOLDER}/${HP_FORTIFY_SCAN_FILE_NAME}"
    - /opt/Fortify/bin/ReportGenerator -format pdf -f "$WORKSPACE/${SECURITY_SCANS_FOLDER}/${HP_FORTIFY_REPORT_FILE_NAME}" -source "$WORKSPACE/${SECURITY_SCANS_FOLDER}/${HP_FORTIFY_SCAN_FILE_NAME}" -showSuppressed -showHidden
  artifacts:
    paths:
      - security-scans/


bandit-sast: 
  stage: security_scans 


semgrep-sast: 
  stage: security_scans 

# Add back in as program or security asks for sonarqube or owasp onboarding 
# sonarqube_scanning: 
#   stage: security_scans 

# Serves to perform grype scans until inherieted pipeline resolves permanent false loop 
grype_scanner:
  stage: security_scans
  before_script: 
    - WORK_DIR="$PWD"
    - cd /etc/pki/ca-trust/source/anchors
    - awk 'BEGIN {c=0;} /BEGIN CERT/{c++} { print > "cert." c ".pem"}' < /certs/tls-ca-bundle.pem
    - cd "$WORK_DIR"
  image:
    name: $CI_REGISTRY/dso-millennium-falcon/docker/grype:4-fips
  variables:
    DOCKER_CERT_PATH: /etc/pki/ca-trust/source/anchors
    CONTAINER_SCANNING_DISABLED: "true"
    CS_ANALYZER_IMAGE: $CI_REGISTRY/dso-millennium-falcon/docker/grype:4-fips
    ADDITIONAL_CA_CERT_BUNDLE: /certs/tls-ca-bundle.pem
    GIT_STRATEGY: none
    DOCKER_IMAGE: ${CI_REGISTRY_IMAGE}/aip-mr-runner:${CI_COMMIT_REF_SLUG}
    DOCKERFILE_PATH: docker/Dockerfile.mr_container
  allow_failure: true
  artifacts:
    reports:
      container_scanning: gl-container-scanning-report.json
      dependency_scanning: gl-dependency-scanning-report.json
    paths: [gl-container-scanning-report.json, gl-dependency-scanning-report.json]
  dependencies: []
  script:
    - gtcs scan


container_scanning:
  stage: security_scans
  variables:
    DOCKER_IMAGE: ${CI_REGISTRY_IMAGE}/aip-mr-runner:${CI_COMMIT_REF_SLUG}
    DOCKERFILE_PATH: docker/Dockerfile.mr_container


gemnasium-python-dependency_scanning: 
  stage: security_scans 
  variables: 
    SECURE_LOG_LEVEL: "debug"
    PIP_INDEX_URL: https://mirrors.gs.mil/repository/pypi.org-proxy/simple
    PIP_TRUSTED_HOST: https://mirrors.gs.mil

# Add back in as program or security asks for sonarqube or owasp onboarding 
# owasp_depcheck_scan:
  # stage: security_scans
  # variables:
  #   SUBFOLDER_TO_SCAN: ./
  #   dependency_files: requirements.txt
  # cache:
  #   paths:
  #     - ./

pytest_functionality: 
  stage: test
  image: ${CI_REGISTRY_IMAGE}/aip-mr-runner:${CI_COMMIT_REF_SLUG}
  script: 
    - pip3 install --index-url $PIP_INSTALL_LOCATION --cert $BUILD_CERT -r test/requirements-test.txt -t .
    - python3 -m pytest --cov=aws_oversightml_model_runner test/

Export Image:
  stage: publish
  image: ${CI_REGISTRY}/devsecops_public/gitlab-runner-images/docker:devops
  services:
    - name: ${CI_REGISTRY}/devsecops_public/gitlab-runner-images/docker:devops-dind
      alias: docker
      command: ["--insecure-registry", "gitlab-registry.gs.mil"]
  script:
    - docker info
    - docker login -u ${CI_REGISTRY_USER} -p ${CI_REGISTRY_PASSWORD} ${CI_REGISTRY}
    - docker pull ${CI_REGISTRY_IMAGE}/${MODEL_NAME}:${MODEL_TAG}
    - docker save ${CI_REGISTRY_IMAGE}/${MODEL_NAME}:${MODEL_TAG}  > ${ARTIFACT}
    - docker logout ${CI_REGISTRY} 
    - curl --user "${NEXUS3_USER}:${NEXUS3_PASSWORD}" --upload-file ./${ARTIFACT} ${NEXUS3_REPOS}/aip/${ARTIFACT}
  tags:
    - dind
  timeout: 3h
  variables:
    MODEL_NAME: "aip-mr-runner"
    MODEL_TAG: "mainline"
    NEXUS3_REPOS: "https://nexus3.gs.mil/repository/Maven_artifacts"
    NEXUS3_USER: ${maven_integration_nexus_3_credential_username}
    NEXUS3_PASSWORD: ${maven_integration_nexus_3_credential_password}
    ARTIFACT: "${MODEL_NAME}-${MODEL_TAG}.tar"
  only:
    - mainline

export_unavailable: 
  stage: publish 

export-image-diode: 
  stage: publish
=======
  MODEL_TAG: "mainline"
>>>>>>> 9d9d5366
<|MERGE_RESOLUTION|>--- conflicted
+++ resolved
@@ -1,12 +1,9 @@
 stages:
   - build
-<<<<<<< HEAD
   - security_scans
   - test 
   - publish 
   - transfer 
-=======
->>>>>>> 9d9d5366
 
 include:
   - project: 'maven-integration/public/cicd-examples'
@@ -15,7 +12,6 @@
 
 variables:
   MODEL_NAME: "aip-mr-runner"
-<<<<<<< HEAD
   MODEL_TAG: "mainline"
 
 create_runner:
@@ -194,7 +190,4 @@
   stage: publish 
 
 export-image-diode: 
-  stage: publish
-=======
-  MODEL_TAG: "mainline"
->>>>>>> 9d9d5366
+  stage: publish