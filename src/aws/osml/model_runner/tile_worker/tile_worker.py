#  Copyright 2023-2024 Amazon.com, Inc. or its affiliates.

import asyncio
import logging
from datetime import datetime, timezone
from queue import Queue
from threading import Thread
from typing import Dict, List, Optional

import geojson
from aws_embedded_metrics.logger.metrics_logger import MetricsLogger
from aws_embedded_metrics.metric_scope import metric_scope
from aws_embedded_metrics.unit import Unit
from shapely.affinity import translate

from aws.osml.features import Geolocator, ImagedFeaturePropertyAccessor
from aws.osml.model_runner.app_config import MetricLabels
from aws.osml.model_runner.common import ThreadingLocalContextFilter, Timer
from aws.osml.model_runner.database import FeatureTable
from aws.osml.model_runner.inference import Detector

logger = logging.getLogger(__name__)


class TileWorker(Thread):
    def __init__(
        self,
        in_queue: Queue,
        feature_detector: Detector,
        geolocator: Optional[Geolocator],
        feature_table: FeatureTable,
    ) -> None:
        super().__init__()
        self.in_queue = in_queue
        self.feature_detector = feature_detector
        self.geolocator = geolocator
        self.feature_table = feature_table
        self.property_accessor = ImagedFeaturePropertyAccessor()

    def run(self) -> None:
        thread_event_loop = asyncio.new_event_loop()
        asyncio.set_event_loop(thread_event_loop)
        while True:
            image_info: Dict = self.in_queue.get()
            ThreadingLocalContextFilter.set_context(image_info)

            if image_info is None:
                logging.info("All images processed. Stopping tile worker.")
                logging.info(
                    (
                        f"Feature Detector Stats: {self.feature_detector.request_count} requests "
                        f"with {self.feature_detector.error_count} errors"
                    )
                )
                break

            try:
                self.process_tile(image_info)
            finally:
                self.in_queue.task_done()

        try:
            thread_event_loop.stop()
            thread_event_loop.close()
        except Exception as e:
            logging.warning("Failed to stop and close the thread event loop")
            logging.exception(e)

    @metric_scope
    def process_tile(self, image_info: Dict, metrics: MetricsLogger = None) -> None:
        """
        This method handles the processing of a single tile by invoking the ML model, geolocating the detections to
        create features and finally storing the features in the database.

        :param image_info: description of the tile to be processed
        :param metrics: the current metric scope
        """
        if isinstance(metrics, MetricsLogger):
            metrics.set_dimensions()
            metrics.put_dimensions(
                {
                    MetricLabels.OPERATION_DIMENSION: MetricLabels.TILE_PROCESSING_OPERATION,
                    MetricLabels.MODEL_NAME_DIMENSION: self.feature_detector.endpoint,
                }
            )
            metrics.put_metric(MetricLabels.INVOCATIONS, 1, str(Unit.COUNT.value))

        try:
            with Timer(
                task_str=f"Processing Tile {image_info['image_path']}",
                metric_name=MetricLabels.DURATION,
                logger=logger,
                metrics_logger=metrics,
            ):
                with open(image_info["image_path"], mode="rb") as payload:
                    feature_collection = self.feature_detector.find_features(payload)

                features = self._refine_features(feature_collection, image_info)

                if len(features) > 0:
                    self.feature_table.add_features(features)

        except Exception as e:
            logging.error("Failed to process region tile!")
            logging.exception(e)
            self.feature_detector.error_count += 1  # borrow the feature detector error count to tally other errors
            if isinstance(metrics, MetricsLogger):
                metrics.put_metric(MetricLabels.ERRORS, 1, str(Unit.COUNT.value))

    @metric_scope
    def _refine_features(self, feature_collection, image_info: Dict, metrics: MetricsLogger = None) -> List[geojson.Feature]:
        """
        This method converts the detections returned by the model into geolocated features. It first updates the
        image coordinates of each detection to be in relation to the full image then it geolocates the image feature.

        :param feature_collection: the features from the ML model
        :param image_info: a description of the image tile containing the features
        :param metrics: the current metric scope
        :return: a list of GeoJSON features
        """
        if isinstance(metrics, MetricsLogger):
            metrics.set_dimensions()
            metrics.put_dimensions(
                {
                    MetricLabels.OPERATION_DIMENSION: MetricLabels.FEATURE_REFINEMENT_OPERATION,
                }
            )

        with Timer(
            task_str=f"Refining Features for Tile:{image_info['image_path']}",
            metric_name=MetricLabels.DURATION,
            logger=logger,
            metrics_logger=metrics,
        ):
            # TODO: Consider move invocations to Timer
            if isinstance(metrics, MetricsLogger):
                metrics.put_metric(MetricLabels.INVOCATIONS, 1, str(Unit.COUNT.value))

            features = []
            ulx = image_info["region"][0][1]
            uly = image_info["region"][0][0]
            if isinstance(feature_collection, dict) and "features" in feature_collection:
<<<<<<< HEAD
                logging.info("SM Model returned {} features".format(len(feature_collection["features"])))
=======
                logging.info(f"SM Model returned {len(feature_collection['features'])} features")
>>>>>>> f3d5dd8e
                for feature in feature_collection["features"]:
                    # Check to see if there is a bbox defined in image coordinates. If so, update it to
                    # use full image coordinates and store the updated value in the feature properties.
                    tiled_image_bbox = self.property_accessor.get_image_bbox(feature)
                    if tiled_image_bbox is not None:
                        full_image_bbox = translate(tiled_image_bbox, xoff=ulx, yoff=uly)
                        self.property_accessor.set_image_bbox(feature, full_image_bbox)

                    # Check to see if there is a geometry defined in image coordinates. If not and
                    # there also isn't a bbox then search to see if some of the older deprecated
                    # image properties are in use and if so use the geometry from those properties.
                    # Note that this property search will be deprecated and removed in a future release.
                    tiled_image_geometry = self.property_accessor.get_image_geometry(feature)
                    if tiled_image_bbox is None and tiled_image_geometry is None:
                        logging.info(f"Feature may be using deprecated attributes: {feature}")
                        tiled_image_geometry = self.property_accessor.find_image_geometry(feature)
                        if tiled_image_geometry is None:
                            logging.warning(f"There isn't a valid detection shape for feature: {feature}")

                    # If we found an image geometry update it to use full image coordinates and store the
                    # value in the feature properties.
                    if tiled_image_geometry is not None:
                        full_image_geometry = translate(tiled_image_geometry, xoff=ulx, yoff=uly)
                        self.property_accessor.set_image_geometry(feature, full_image_geometry)

                    feature["properties"]["image_id"] = image_info["image_id"]
                    feature["properties"]["inferenceTime"] = (
                        datetime.now(tz=timezone.utc).isoformat(timespec="seconds").replace("+00:00", "Z")
                    )

                    # This conversion only happens here so the rest of the system can depend on a standard
                    # set of properties. Eventually this call should be removed once the old properties are
                    # no longer used by CV models.
                    TileWorker.convert_deprecated_feature_properties(feature)

                    features.append(feature)
<<<<<<< HEAD
            logging.info("# Features Created: {}".format(len(features)))
=======
            logging.info(f"# Features Created: {len(features)}")
>>>>>>> f3d5dd8e
            if len(features) > 0:
                if self.geolocator is not None:
                    # Create a geometry for each feature in the result. The geographic coordinates of these
                    # features are computed using the sensor model provided in the image metadata
                    self.geolocator.geolocate_features(features)
<<<<<<< HEAD
                    logging.info("Created Geographic Coordinates for {} features".format(len(features)))
=======
                    logging.info(f"Created Geographic Coordinates for {len(features)} features")
>>>>>>> f3d5dd8e

        return features

    @staticmethod
    def convert_deprecated_feature_properties(feature: geojson.Feature) -> None:
        """
        This function converts the legacy properties produced by CV models into the feature properties used
        by OversightML.

        :param feature: the feature that needs its "properties" updated.

        :return: None
        """

        # Create an ontology based on the models returned feature_types
        if "feature_types" in feature["properties"] and "featureClasses" not in feature["properties"]:
            feature_classes = []
            for feature_type in feature["properties"]["feature_types"]:
                feature_classes.append(
                    {
                        "iri": feature_type,
                        "score": feature["properties"]["feature_types"][feature_type],
                    }
                )
            feature["properties"]["featureClasses"] = feature_classes
            feature["properties"].pop("feature_types", None)<|MERGE_RESOLUTION|>--- conflicted
+++ resolved
@@ -140,11 +140,8 @@
             ulx = image_info["region"][0][1]
             uly = image_info["region"][0][0]
             if isinstance(feature_collection, dict) and "features" in feature_collection:
-<<<<<<< HEAD
-                logging.info("SM Model returned {} features".format(len(feature_collection["features"])))
-=======
                 logging.info(f"SM Model returned {len(feature_collection['features'])} features")
->>>>>>> f3d5dd8e
+
                 for feature in feature_collection["features"]:
                     # Check to see if there is a bbox defined in image coordinates. If so, update it to
                     # use full image coordinates and store the updated value in the feature properties.
@@ -181,21 +178,14 @@
                     TileWorker.convert_deprecated_feature_properties(feature)
 
                     features.append(feature)
-<<<<<<< HEAD
-            logging.info("# Features Created: {}".format(len(features)))
-=======
             logging.info(f"# Features Created: {len(features)}")
->>>>>>> f3d5dd8e
+
             if len(features) > 0:
                 if self.geolocator is not None:
                     # Create a geometry for each feature in the result. The geographic coordinates of these
                     # features are computed using the sensor model provided in the image metadata
                     self.geolocator.geolocate_features(features)
-<<<<<<< HEAD
-                    logging.info("Created Geographic Coordinates for {} features".format(len(features)))
-=======
                     logging.info(f"Created Geographic Coordinates for {len(features)} features")
->>>>>>> f3d5dd8e
 
         return features
 
