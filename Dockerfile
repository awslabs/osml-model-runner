FROM public.ecr.aws/amazonlinux/amazonlinux:2023 as model_runner

# only override if you're using a mirror with a cert pulled in using cert-base as a build parameter
ARG BUILD_CERT=/etc/pki/ca-trust/extracted/pem/tls-ca-bundle.pem
ARG PIP_INSTALL_LOCATION=https://pypi.org/simple/

# give sudo permissions
USER root

# set working directory to home
WORKDIR /home

# configure, update, and refresh yum enviornment
RUN yum update -y && yum clean all && yum makecache && yum install -y wget shadow-utils

# install miniconda
ARG MINICONDA_VERSION=Miniconda3-latest-Linux-x86_64
ARG MINICONDA_URL=https://repo.anaconda.com/miniconda/${MINICONDA_VERSION}.sh
RUN wget -c ${MINICONDA_URL} \
    && chmod +x ${MINICONDA_VERSION}.sh \
    && ./${MINICONDA_VERSION}.sh -b -f -p /opt/conda \
    && rm ${MINICONDA_VERSION}.sh \
    && ln -s /opt/conda/etc/profile.d/conda.sh /etc/profile.d/conda.sh

# add conda to the path so we can execute it by name
ENV PATH=/opt/conda/bin:$PATH

# set all the ENV vars needed for build
ENV CONDA_TARGET_ENV=osml_model_runner
ENV CC="clang"
ENV CXX="clang++"
ENV ARCHFLAGS="-arch x86_64"
ENV LD_LIBRARY_PATH="${LD_LIBRARY_PATH}:/opt/conda/lib/:/opt/conda/bin:/usr/include:/usr/local/"
ENV PROJ_LIB=/opt/conda/share/proj

# copy our conda env configuration for Python 3.10
COPY environment-py310.yml environment.yml

# create the conda env
RUN conda env create

# create /entry.sh which will be our new shell entry point
# this performs actions to configure the environment
# before starting a new shell (which inherits the env).
# the exec is important as this allows signals to passpw
RUN     (echo '#!/bin/bash' \
    &&   echo '__conda_setup="$(/opt/conda/bin/conda shell.bash hook 2> /dev/null)"' \
    &&   echo 'eval "$__conda_setup"' \
    &&   echo 'conda activate "${CONDA_TARGET_ENV:-base}"' \
    &&   echo '>&2 echo "ENTRYPOINT: CONDA_DEFAULT_ENV=${CONDA_DEFAULT_ENV}"' \
    &&   echo 'exec "$@"'\
        ) >> /entry.sh && chmod +x /entry.sh

# tell the docker build process to use this for RUN.
# the default shell on Linux is ["/bin/sh", "-c"], and on Windows is ["cmd", "/S", "/C"]
SHELL ["/entry.sh", "/bin/bash", "-c"]

# configure .bashrc to drop into a conda env and immediately activate our TARGET env
RUN conda init && echo 'conda activate "${CONDA_TARGET_ENV:-base}"' >>  ~/.bashrc

# copy our lcoal application source into the container
<<<<<<< HEAD
COPY osml-model-runner osml-model-runner
=======
COPY . osml-model-runner
>>>>>>> db3d68d7

# install the model runner application from source
RUN python3 -m pip install osml-model-runner/

# clean up the conda install
RUN conda clean -afy

# set up a health check at that port
HEALTHCHECK NONE

# set up a user to run the container as and assume it
RUN adduser modelrunner
RUN chown -R modelrunner:modelrunner ./
USER modelrunner

# set the entry point script
ENTRYPOINT ["/entry.sh", "/bin/bash", "-c", "python3 osml-model-runner/bin/oversightml-mr-entry-point.py"]<|MERGE_RESOLUTION|>--- conflicted
+++ resolved
@@ -59,11 +59,7 @@
 RUN conda init && echo 'conda activate "${CONDA_TARGET_ENV:-base}"' >>  ~/.bashrc
 
 # copy our lcoal application source into the container
-<<<<<<< HEAD
-COPY osml-model-runner osml-model-runner
-=======
 COPY . osml-model-runner
->>>>>>> db3d68d7
 
 # install the model runner application from source
 RUN python3 -m pip install osml-model-runner/
